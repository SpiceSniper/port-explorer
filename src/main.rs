<<<<<<< HEAD
use clap::Parser;
=======
>>>>>>> 823858ac
mod config;
#[cfg(test)]
mod config_test;
mod error;
#[cfg(test)]
mod error_test;
mod localisator;
#[cfg(test)]
mod localisator_test;
mod signatures;
#[cfg(test)]
mod signatures_test;
<<<<<<< HEAD
#[cfg(test)]
mod main_test;
=======
>>>>>>> 823858ac

use chrono::Local;
use error::ScanError;
use indicatif::{ProgressBar, ProgressStyle};
use reqwest::blocking::Client;
use reqwest::header::USER_AGENT;
use signatures::{identify_service, load_signatures, Signature};
use std::io::Write;
use std::net::{IpAddr, TcpStream};
use std::sync::Arc;
use threadpool::ThreadPool;
<<<<<<< HEAD

/// Command-line arguments for Port Explorer
/// 
/// Fields:
/// * `ip` - Target IP address (e.g., "192.168.1
/// * `start_port` - Starting port number (e.g., 1)
/// * `end_port` - Ending port number (e.g., 65535)
/// * `max_threads` - Maximum number of threads to use (e.g., 100)
/// * `language` - Language code for localization (e.g., "en", "es")
/// 
#[derive(Parser, Debug)]
#[command(author, version, about, long_about = None)]
struct Args {
    /// Target IP address
    #[arg(long)]
    ip: Option<String>,

    /// Start port
    #[arg(long)]
    start_port: Option<u16>,

    /// End port
    #[arg(long)]
    end_port: Option<u16>,

    /// Max threads
    #[arg(long)]
    max_threads: Option<usize>,

    /// Language
    #[arg(long)]
    language: Option<String>,
}
=======
>>>>>>> 823858ac

/// Format a duration into a human-readable string.
///
/// # Arguments
/// * `duration` - The duration to format.
///
/// Returns
/// * A formatted string representing the duration in the largest appropriate units.
///
fn format_duration(duration: std::time::Duration) -> String {
    let total_ms = duration.as_millis();
    let total_ns = duration.as_nanos();
    let total_secs = duration.as_secs();
    let hours = total_secs / 3600;
    let minutes = (total_secs % 3600) / 60;
    let seconds = total_secs % 60;
    let millis = duration.subsec_millis();
    if hours > 0 {
        format!("{}h {}m {}s", hours, minutes, seconds)
    } else if minutes > 0 {
        format!("{}m {}s", minutes, seconds)
    } else if seconds > 0 {
        format!("{}s {}ms", seconds, millis)
    } else if millis > 0 {
        format!("{}ms", total_ms)
    } else {
        format!("{}ns", total_ns)
    }
}

/// Scan a single port on the given IP address.
///
/// # Arguments
/// * `ip` - An Arc-wrapped IpAddr to scan.
/// * `port` - The port number to scan.
/// * `signatures` - An Arc-wrapped vector of Signature for service identification.
///
/// # Returns
/// * `Some((u16, Option<String>))` - If the port is open and a service is identified.
/// * `None` - If the port is closed or no service is identified.
///
fn scan_port(
    ip: Arc<IpAddr>,
    port: u16,
    signatures: Arc<Vec<Signature>>,
) -> Option<(u16, Option<String>)> {
    let addr = std::net::SocketAddr::new(*ip, port);
    if TcpStream::connect_timeout(&addr, std::time::Duration::from_millis(200)).is_ok() {
        let url = format!("http://{}:{}", ip, port);
        let client = Client::builder()
            .timeout(std::time::Duration::from_secs(1))
            .build();
        if let Ok(client) = client {
            if let Ok(resp) = client.get(&url).header(USER_AGENT, "port-explorer").send() {
                if let Ok(text) = resp.text() {
                    let service = identify_service(&text, &signatures);
                    return Some((port, service));
                }
            }
        }
        Some((port, None))
    } else {
        None
    }
}

/// Scan multiple ports in parallel using a thread pool.
///
/// # Arguments
/// * `ip` - An Arc-wrapped IpAddr to scan.
/// * `ports` - A vector of port numbers to scan.
/// * `signatures` - An Arc-wrapped vector of Signature for service identification.
/// * `max_threads` - The maximum number of threads to use.
/// * `pb` - A reference to a ProgressBar for progress tracking.
///
/// # Returns
/// * `Ok(Vec<(u16, Option<String>)>)` - A vector of open ports and their identified services.
/// * `Err(ScanError)` - If an error occurs during scanning.
///
fn scan_ports_parallel(
    ip: Arc<IpAddr>,
    ports: Vec<u16>,
    signatures: Arc<Vec<Signature>>,
    max_threads: usize,
    pb: &ProgressBar,
) -> Result<Vec<(u16, Option<String>)>, ScanError> {
    let pool = ThreadPool::new(max_threads);
    let open_ports = Arc::new(std::sync::Mutex::new(Vec::new()));
    let progress = Arc::new(pb.clone());
    for port in ports {
        let ip = Arc::clone(&ip);
        let signatures = Arc::clone(&signatures);
        let open_ports = Arc::clone(&open_ports);
        let progress = Arc::clone(&progress);
        pool.execute(move || {
            if let Some(res) = scan_port(ip, port, signatures) {
                open_ports.lock().unwrap().push(res);
            }
            progress.inc(1);
        });
    }
    pool.join();
    let mut result = Arc::try_unwrap(open_ports).unwrap().into_inner().unwrap();
    result.sort_by_key(|k| k.0);
    Ok(result)
}

/// The main entry point of the application.
///
fn main() {
    let args = Args::parse();
    let scan_start = std::time::Instant::now();
    let config_path = "config.yaml";
    let mut config = match config::read_config(config_path) {
        Ok(cfg) => cfg,
        Err(_) => std::collections::HashMap::new(),
    };
    // Override config with CLI args if provided
    if let Some(ip) = &args.ip {
        config.insert("ip".to_string(), serde_yaml::Value::String(ip.clone()));
    }
    if let Some(start_port) = args.start_port {
        config.insert("start_port".to_string(), serde_yaml::Value::Number(start_port.into()));
    }
    if let Some(end_port) = args.end_port {
        config.insert("end_port".to_string(), serde_yaml::Value::Number(end_port.into()));
    }
    if let Some(max_threads) = args.max_threads {
        config.insert("max_threads".to_string(), serde_yaml::Value::Number((max_threads as u64).into()));
    }
    if let Some(language) = &args.language {
        config.insert("language".to_string(), serde_yaml::Value::String(language.clone()));
    }
    let (ip, start_port, end_port, max_threads, _language) = match config::get_config(&config) {
        Ok(vals) => vals,
        Err(e) => {
            eprintln!("{}", e);
            std::process::exit(1);
        }
    };
    let signatures = match load_signatures() {
        Ok(sigs) => Arc::new(sigs),
        Err(e) => {
            eprintln!("{}", e);
            std::process::exit(1);
        }
    };
    let ports: Vec<u16> = (start_port..=end_port).collect();
    let pb = ProgressBar::new(ports.len() as u64);
    pb.set_style(
        ProgressStyle::default_bar()
            .template("{spinner:.green} [{elapsed_precise}] [{bar:40.cyan/blue}] {pos}/{len} ({percent}%)")
            .expect(&localisator::get("error_progress_bar_template"))
            .progress_chars("=>-")
    );
    let open_ports =
        match scan_ports_parallel(ip.clone(), ports, signatures.clone(), max_threads, &pb) {
            Ok(ports) => ports,
            Err(e) => {
                eprintln!("{}", e);
                std::process::exit(1);
            }
        };
    pb.finish_with_message(localisator::get("scan_complete"));
    let ip_str = config.get("ip").and_then(|v| v.as_str()).unwrap_or("");
    let timestamp = Local::now().format("%Y%m%d_%H%M%S");
    
    let log_path = "logs";
    if let Err(e) = std::fs::create_dir_all(log_path) {
        eprintln!("{}: {}", localisator::get("error_log_dir_create"), e);
        return;
    }
    
    let log_file_path = std::path::Path::new(log_path).join(format!("scan_{}.log", timestamp));
    let mut log = match std::fs::File::create(&log_file_path) {
        Ok(f) => f,
        Err(e) => {
            eprintln!("{}: {}", localisator::get("error_log_file_create"), e);
            return;
        }
    };
    let scan_duration = scan_start.elapsed();
    let scan_duration_str = format_duration(scan_duration);
    let header = format!(
        "{} {}\n{} {}-{}\n{} {}\n{} {}\n",
        localisator::get("scan_started"),
        Local::now().format("%Y-%m-%d %H:%M:%S"),
        localisator::get("port_range"),
        start_port,
        end_port,
        localisator::get("duration"),
        scan_duration_str,
        localisator::get("target"),
        ip_str
    );
    let _ = log.write_all(header.as_bytes());
    let open_ports_count = open_ports.len();
    if open_ports_count == 0 {
        let msg = format!("{} {}\n", localisator::get("no_open_ports"), ip_str);
        print!("{}", msg);
        let _ = log.write_all(msg.as_bytes());
        print!(
            "{} {}-{}\n{} {}\n{} 0\n",
            localisator::get("scanned_ports"),
            start_port,
            end_port,
            localisator::get("duration"),
            scan_duration_str,
            localisator::get("open_ports_count"),
        );
    } else {
        let ports_header = format!("{} {}:\n", localisator::get("open_ports"), ip_str);
        print!("{}", ports_header);
        let _ = log.write_all(ports_header.as_bytes());
        for (port, service) in &open_ports {
            let line = match service {
                Some(name) => format!("{}: {}\n", port, name),
                None => format!("{}: {}\n", port, localisator::get("open")),
            };
            print!("{}", line);
            let _ = log.write_all(line.as_bytes());
        }
        print!(
            "{} {}-{}\n{} {}\n{} {}\n",
            localisator::get("scanned_ports"),
            start_port,
            end_port,
            localisator::get("duration"),
            scan_duration_str,
            localisator::get("open_ports_count"),
            open_ports_count
        );
    }
}<|MERGE_RESOLUTION|>--- conflicted
+++ resolved
@@ -1,7 +1,4 @@
-<<<<<<< HEAD
 use clap::Parser;
-=======
->>>>>>> 823858ac
 mod config;
 #[cfg(test)]
 mod config_test;
@@ -14,11 +11,8 @@
 mod signatures;
 #[cfg(test)]
 mod signatures_test;
-<<<<<<< HEAD
 #[cfg(test)]
 mod main_test;
-=======
->>>>>>> 823858ac
 
 use chrono::Local;
 use error::ScanError;
@@ -30,7 +24,6 @@
 use std::net::{IpAddr, TcpStream};
 use std::sync::Arc;
 use threadpool::ThreadPool;
-<<<<<<< HEAD
 
 /// Command-line arguments for Port Explorer
 /// 
@@ -64,8 +57,6 @@
     #[arg(long)]
     language: Option<String>,
 }
-=======
->>>>>>> 823858ac
 
 /// Format a duration into a human-readable string.
 ///
