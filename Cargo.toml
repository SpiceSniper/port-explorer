[package]
name = "port-explorer"
version = "0.1.0"
edition = "2021"

[dependencies]
serde_yaml = "0.9.34"
serde = { version = "1.0", features = ["derive"] }
reqwest = { version = "0.11", features = ["blocking", "json"] }
chrono = "0.4"
once_cell = "1.19"
indicatif = "0.17"
threadpool = "1.8"
<<<<<<< HEAD
tempfile = "3.22.0"
clap = { version = "4.5", features = ["derive"] }
=======
tempfile = "3.22.0"
>>>>>>> 823858ac
<|MERGE_RESOLUTION|>--- conflicted
+++ resolved
@@ -11,9 +11,5 @@
 once_cell = "1.19"
 indicatif = "0.17"
 threadpool = "1.8"
-<<<<<<< HEAD
 tempfile = "3.22.0"
-clap = { version = "4.5", features = ["derive"] }
-=======
-tempfile = "3.22.0"
->>>>>>> 823858ac
+clap = { version = "4.5", features = ["derive"] }